// Copyright 2019 Google LLC
//
// Licensed under the Apache License, Version 2.0 (the "License");
// you may not use this file except in compliance with the License.
// You may obtain a copy of the License at
//
//     https://www.apache.org/licenses/LICENSE-2.0
//
// Unless required by applicable law or agreed to in writing, software
// distributed under the License is distributed on an "AS IS" BASIS,
// WITHOUT WARRANTIES OR CONDITIONS OF ANY KIND, either express or implied.
// See the License for the specific language governing permissions and
// limitations under the License.

package com.google.sps;

import java.lang.Math;
import java.util.Arrays;
import java.util.Collection;
import java.util.Collections;
import java.util.Comparator;
import java.util.HashSet;
import java.util.LinkedList;
import java.util.List;
import java.util.ListIterator;
import java.util.Set;

public final class FindMeetingQuery {

  /**
<<<<<<< HEAD
   * Finds the available {@code TimeRange} for a set of mandatory and optional attendees to
   * satisfy a meeting {@code request}, given some existing {@code events} and their respective
   * attendees. If we can find available {@code TimeRange} for both mandatory and optional
   * attendees, we return only those {@code TimeRange}; if not, we return all {@code TimeRange}
   * that satisfy the mandatory attendees. In the special case where there are no mandatory
   * attendees, we find the {@code TimeRange} that satisfy all optional attendees.
=======
   * Finds the available {@code TimeRange} for a set of attendees to satisfy a meeting
   * {@code request}, given some existing {@code events} and their respective attendees.
>>>>>>> ed452461
   * The resultant {@code TimeRange} do not overlap with one another and cover all possible
   * empty gaps in the existing {@code events}. These {@code TimeRange} have the same length as
   * or are longer than the requested meeting duration.
   * -- First extracts the existing {@code TimeRange} of those {@code Event} that include any
<<<<<<< HEAD
   * attendees mentioned in the {@code request}; we only need to avoid conflicting with
   * those {@code TimeRange} that involve attendees mentioned in the {@code request}.
   * -- Then finds the available {@code TimeRange} sandwiched between two already-occupied
   * {@code TimeRange}, for mandatory and optional attendees respectively.
   * -- Finally finds the overlapping, available {@code TimeRange} shared by mandatory and
   * optional attendees.
=======
   * attendees mentioned in the {@code request}. We only need to avoid conflicting with
   * those {@code TimeRange} that involve attendees mentioned in the {@code request}.
   * -- Then finds the available {@code TimeRange} sandwiched between two already-occupied
   * {@code TimeRange}.
>>>>>>> ed452461
   *
   * @param events Existing events that each occupy some {@code TimeRange}.
   * @param request A meeting request for some mandatory and optional attendees and a duration.
   * @return All available {@code TimeRange} that satisfy the meeting request.
   */
  public Collection<TimeRange> query(Collection<Event> events, MeetingRequest request) {
    Collection<String> attendees = request.getAttendees();
<<<<<<< HEAD
    Collection<String> optionalAttendees = request.getOptionalAttendees();
=======
>>>>>>> ed452461
    long requestedDuration = request.getDuration();

    if (requestedDuration > TimeRange.WHOLE_DAY.duration()) {
      return Arrays.asList();
    } else if (events.isEmpty() || (attendees.isEmpty() && optionalAttendees.isEmpty())) {
      return Arrays.asList(TimeRange.WHOLE_DAY);
    }

    Collection<TimeRange> occupiedTimeRanges =
        getConcernedAttendeesTimeRangesFromEvents(events, attendees);
<<<<<<< HEAD
    Collection<TimeRange> optionalOccupiedTimeRanges =
        getConcernedAttendeesTimeRangesFromEvents(events, optionalAttendees);

    List<TimeRange> availableTimeRangesForMandatoryAttendees =
        getAvailabeTimeRanges(occupiedTimeRanges, requestedDuration);
    List<TimeRange> availableTimeRangesForOptionalAttendees =
        getAvailabeTimeRanges(optionalOccupiedTimeRanges, requestedDuration);
    if (attendees.isEmpty()) {
      return availableTimeRangesForOptionalAttendees;
    }

    List<TimeRange> availableTimeRangesForMandatoryOptionalAttendees =
        getOverlappingAvailabeTimeRanges(requestedDuration,
                                         availableTimeRangesForMandatoryAttendees,
                                         availableTimeRangesForOptionalAttendees);

    return availableTimeRangesForMandatoryOptionalAttendees.isEmpty() ?
           availableTimeRangesForMandatoryAttendees :
           availableTimeRangesForMandatoryOptionalAttendees;
  }

  /**
   * Finds the {@code TimeRange} of {@code events} that include the given {@code attendees}.
   */
  private Collection<TimeRange> getConcernedAttendeesTimeRangesFromEvents(
      Collection<Event> events,
      Collection<String> attendees) {
    Collection<TimeRange> concernedAttendeesTimeRanges = new HashSet<>();
    for (Event event : events) {
      if (!Collections.disjoint(attendees, event.getAttendees())) {
        concernedAttendeesTimeRanges.add(event.getWhen());
      }
    }
    return concernedAttendeesTimeRanges;
  }

  /**
=======
    return getAvailabeTimeRanges(occupiedTimeRanges, requestedDuration);
  }

  /**
   * Finds the {@code TimeRange} of {@code events} that include the given {@code attendees}.
   */
  private Collection<TimeRange> getConcernedAttendeesTimeRangesFromEvents(
      Collection<Event> events,
      Collection<String> attendees) {
    Collection<TimeRange> concernedAttendeesTimeRanges = new HashSet<>();
    for (Event event : events) {
      if (!Collections.disjoint(attendees, event.getAttendees())) {
        concernedAttendeesTimeRanges.add(event.getWhen());
      }
    }
    return concernedAttendeesTimeRanges;
  }

  /**
>>>>>>> ed452461
   * Finds the available {@code TimeRange} having at least a length of {@code requestedDuration},
   * given some already occupied {@code TimeRange}.
   *
   * @param occupiedTimeRanges A collection of {@code TimeRange} that are considered occupied and
   *   need to be avoided.
   * @param requestedDuration The requested length of the available {@code TimeRange} to find.
   * @return A list of all available {@code TimeRange} sorted in ascending chronological order.
   */
  private List<TimeRange> getAvailabeTimeRanges(Collection<TimeRange> occupiedTimeRanges,
      long requestedDuration) {
    if (occupiedTimeRanges.isEmpty()) {
      return Arrays.asList(TimeRange.WHOLE_DAY);
    }

<<<<<<< HEAD
    List<TimeRange> startOrderedTimeRanges = getOrderedTimeRanges(occupiedTimeRanges,
=======
    TimeRange[] startOrderedTimeRanges = getOrderedTimeRanges(occupiedTimeRanges,
>>>>>>> ed452461
                                                                  TimeRange.ORDER_BY_START);
    TimeRange[] endOrderedTimeRanges = getOrderedTimeRanges(occupiedTimeRanges,
                                                                TimeRange.ORDER_BY_END);
    List<TimeRange> availableTimeRanges = new LinkedList<>();

    // Potentially add the {@code TimeRange} before the first occupied {@code TimeRange}.
<<<<<<< HEAD
    TimeRange firstStartingTimeRange = startOrderedTimeRanges.get(0);
=======
    TimeRange firstStartingTimeRange = startOrderedTimeRanges[0];
>>>>>>> ed452461
    checkDurationAndAddAvailableTimeRange(requestedDuration,
                                          TimeRange.START_OF_DAY, firstStartingTimeRange.start(),
                                          availableTimeRanges);
    findAndAddGapsInOccupiedTimeRanges(requestedDuration,
                                       startOrderedTimeRanges, endOrderedTimeRanges,
                                       availableTimeRanges);
    // Potentially add the {@code TimeRange} after the last occupied {@code TimeRange}.
    TimeRange lastEndingTimeRange = endOrderedTimeRanges[endOrderedTimeRanges.length - 1];
    checkDurationAndAddAvailableTimeRange(requestedDuration,
                                          lastEndingTimeRange.end(), TimeRange.END_OF_DAY + 1,
                                          availableTimeRanges);
    return availableTimeRanges;
  }

  /**
   * Sorts {@code timeRanges} based on the specified {@code sortOrder}.
   */
  private TimeRange[] getOrderedTimeRanges(Collection<TimeRange> timeRanges,
      Comparator<TimeRange> sortOrder) {
    List<TimeRange> orderedTimeRanges = new LinkedList<>(timeRanges);
    Collections.sort(orderedTimeRanges, sortOrder);
    return orderedTimeRanges.toArray(new TimeRange[0]);
  }

  /**
   * Find available {@code TimeRange} by looking at the available time between the end of one
   * occupied {@code TimeRange} and the start of the next occupied {@code TimeRange}:
   *   |----ending {@code TimeRange}----| available time |----starting {@code TimeRange}----|
   *
   * @param requestedDuration The requested length of the available {@code TimeRange} to find.
   * @param startOrderedTimeRanges A start-time ordered list of occupied {@TimeRange}. This list
   *     is expected to be non-empty.
   * @param endOrderedTimeRanges An end-time ordered list of occupied {@TimeRange}. This list is
   *     expected to be non-empty.
   * @param availableTimeRanges A list of available {@code TimeRange} that avoid the already
   *     occupied {@code TimeRange}.
   */
  private void findAndAddGapsInOccupiedTimeRanges(long requestedDuration,
      TimeRange[] startOrderedTimeRanges,
      TimeRange[] endOrderedTimeRanges,
      Collection<TimeRange> availableTimeRanges) {
    int startOrderedPointer = 0;
    int endOrderedPointer = 0;
    TimeRange endingTimeRange = endOrderedTimeRanges[endOrderedPointer];
    TimeRange startingTimeRange = startOrderedTimeRanges[startOrderedPointer];

<<<<<<< HEAD
    findAndAddGapsInOccupiedTimeRanges(requestedDuration,
                                       startOrderedTimeRanges, endOrderedTimeRanges,
                                       availableTimeRanges);

    // Potentially add the {@code TimeRange} after the last occupied {@code TimeRange}.
    TimeRange lastEndingTimeRange = endOrderedTimeRanges.get(endOrderedTimeRanges.size() - 1);
    checkDurationAndAddAvailableTimeRange(requestedDuration,
                                          lastEndingTimeRange.end(), TimeRange.END_OF_DAY + 1,
                                          availableTimeRanges);

    return availableTimeRanges;
  }

  /**
   * Sorts {@code timeRanges} based on the specified {@code sortOrder}.
   */
  private List<TimeRange> getOrderedTimeRanges(Collection<TimeRange> timeRanges,
      Comparator<TimeRange> sortOrder) {
    List<TimeRange> orderedTimeRanges = new LinkedList<>(timeRanges);
    Collections.sort(orderedTimeRanges, sortOrder);
    return orderedTimeRanges;
  }

  /**
   * Find available {@code TimeRange} by looking at the available time between the end of one
   * occupied {@code TimeRange} and the start of the next occupied {@code TimeRange}:
   *   |----ending {@code TimeRange}----| available time |----starting {@code TimeRange}----|
   *
   * @param requestedDuration The requested length of the available {@code TimeRange} to find.
   * @param startOrderedTimeRanges A start-time ordered list of occupied {@TimeRange}.
   * @param endOrderedTimeRanges An end-time ordered list of occupied {@TimeRange}.
   * @param availableTimeRanges A list of available {@code TimeRange} that avoid the already
   *     occupied {@code TimeRange}.
   */
  private void findAndAddGapsInOccupiedTimeRanges(long requestedDuration,
      List<TimeRange> startOrderedTimeRanges,
      List<TimeRange> endOrderedTimeRanges,
      List<TimeRange> availableTimeRanges) {
    ListIterator<TimeRange> startOrderedTimeRangesIterator = startOrderedTimeRanges.listIterator();
    ListIterator<TimeRange> endOrderedTimeRangesIterator = endOrderedTimeRanges.listIterator();
    TimeRange endingTimeRange = endOrderedTimeRangesIterator.next();
    TimeRange startingTimeRange = startOrderedTimeRangesIterator.next();

    while (true) {

      while (endingTimeRange.overlaps(startingTimeRange)) {
        if (startOrderedTimeRangesIterator.hasNext()) {
          startingTimeRange = startOrderedTimeRangesIterator.next();
=======
    while (true) {

      while (endingTimeRange.overlaps(startingTimeRange)) {
        if (startOrderedPointer + 1 < startOrderedTimeRanges.length) {
          startingTimeRange = startOrderedTimeRanges[++startOrderedPointer];
>>>>>>> ed452461
        } else {
          return;
        }
      }

      // Find the latest occupied {@code TimeRange} that occurs before the {@startingTimeRange}.
      // (Since there exists a {@code TimeRange} that occurs later than the current ending
      // {@code TimeRange}, we can be certain that invoking .next() won't go out of range.)
<<<<<<< HEAD
      TimeRange nextEndingTimeRange = endOrderedTimeRangesIterator.next();
      while (nextEndingTimeRange.end() <= startingTimeRange.start()) {
        endingTimeRange = nextEndingTimeRange;
        if (endOrderedTimeRangesIterator.hasNext()) {
          nextEndingTimeRange = endOrderedTimeRangesIterator.next();
=======
      TimeRange nextEndingTimeRange = endOrderedTimeRanges[endOrderedPointer + 1];
      while (nextEndingTimeRange.end() <= startingTimeRange.start()) {
        endingTimeRange = nextEndingTimeRange;
        endOrderedPointer++;
        if (endOrderedPointer + 1 < endOrderedTimeRanges.length) {
          nextEndingTimeRange = endOrderedTimeRanges[endOrderedPointer + 1];
>>>>>>> ed452461
        } else {
          break;
        }
      }
      endOrderedTimeRangesIterator.previous();

      // At this point, we have:
      //    |----ending {@code TimeRange}----| available time |----starting {@code TimeRange}----|
      int availableTimeRangeStart = endingTimeRange.end();
      int availableTimeRangeEnd = startingTimeRange.start();
      checkDurationAndAddAvailableTimeRange(requestedDuration,
                                            availableTimeRangeStart, availableTimeRangeEnd,
                                            availableTimeRanges);

<<<<<<< HEAD
      if (startOrderedTimeRangesIterator.hasNext() && endOrderedTimeRangesIterator.hasNext()) {
        startingTimeRange = startOrderedTimeRangesIterator.next();
        endingTimeRange = endOrderedTimeRangesIterator.next();
      } else {
        return;
      }
    }
  }

  /**
   * Finds the overlapping, available {@code TimeRange} for mandatory and optional attendees. 
   * If no {@code TimeRange} satisfies all mandatory and optional attendees, returns those
   * {@code TimeRange} that satisfies mandatory attendees.
   *
   * @param requestedDuration The requested length of the overlapping, available {@code TimeRange}
   *     to find.
   * @param availableTimeRangesForMandatoryAttendees A list of available {@code TimeRange} for the
   *     mandatory attendees. This list is expected to be sorted in ascending chronological order.
   * @param availableTimeRangesForOptionalAttendees A list of available {@code TimeRange} for the
   *     optional attendees. This list is expected to be sorted in ascending chronological order.
   * @return A list of all available {@code TimeRange} for both mandatory and optional attendees,
   *     sorted in ascending chronological order.
   */
  private List<TimeRange> getOverlappingAvailabeTimeRanges(long requestedDuration,
      List<TimeRange> availableTimeRangesForMandatoryAttendees,
      List<TimeRange> availableTimeRangesForOptionalAttendees) {
    if (availableTimeRangesForMandatoryAttendees.isEmpty()) {
      return Arrays.asList();
    } else if (availableTimeRangesForOptionalAttendees.isEmpty()) {
      return availableTimeRangesForMandatoryAttendees;
    }

    List<TimeRange> availableTimeRangesForMandatoryOptionalAttendees = new LinkedList<>();
    findAndAddOverlappingAvailableTimeRanges(requestedDuration,
                                             availableTimeRangesForMandatoryAttendees,
                                             availableTimeRangesForOptionalAttendees,
                                             availableTimeRangesForMandatoryOptionalAttendees);

    return availableTimeRangesForMandatoryOptionalAttendees;
  }

  /**
   * Finds and adds the overlapping {@code TimeRange} for mandatory and optional attendees. These
   * {@code TimeRange} have at least a length of the requested duration.
   */
  private void findAndAddOverlappingAvailableTimeRanges(long requestedDuration,
      List<TimeRange> availableTimeRangesForMandatoryAttendees,
      List<TimeRange> availableTimeRangesForOptionalAttendees,
      List<TimeRange> availableTimeRangesForMandatoryOptionalAttendees) {
    ListIterator<TimeRange> mandatoryAttendeesIterator =
        availableTimeRangesForMandatoryAttendees.listIterator();
    ListIterator<TimeRange> optionalAttendeesIterator =
        availableTimeRangesForOptionalAttendees.listIterator();
    TimeRange mandatoryAttendeesTimeRange = mandatoryAttendeesIterator.next();
    TimeRange optionalAttendeesTimeRange = optionalAttendeesIterator.next();

    while (true) {

      while (!mandatoryAttendeesTimeRange.overlaps(optionalAttendeesTimeRange)) {
        if (mandatoryAttendeesTimeRange.end() <= optionalAttendeesTimeRange.start()) {
          if (mandatoryAttendeesIterator.hasNext()) {
            mandatoryAttendeesTimeRange = mandatoryAttendeesIterator.next();
          } else {
            return;
          }
        } else {
          if (optionalAttendeesIterator.hasNext()) {
            optionalAttendeesTimeRange = optionalAttendeesIterator.next();
          } else {
            return;
          }
        }
      }

      while (optionalAttendeesTimeRange.contains(mandatoryAttendeesTimeRange)) {
        availableTimeRangesForMandatoryOptionalAttendees.add(mandatoryAttendeesTimeRange);
        // Because the available {@code TimeRange} within a list do not overlap with each other,
        // we can be certain that this {@code TimeRange} for mandatory attendees will not overlap
        // with any other {@code TimeRange} for optional attendees.
        if (mandatoryAttendeesIterator.hasNext()) {
          mandatoryAttendeesTimeRange = mandatoryAttendeesIterator.next();
        } else {
          return;
        }
      }
      while (mandatoryAttendeesTimeRange.contains(optionalAttendeesTimeRange)) {
        availableTimeRangesForMandatoryOptionalAttendees.add(optionalAttendeesTimeRange);
        if (optionalAttendeesIterator.hasNext()) {
          optionalAttendeesTimeRange = optionalAttendeesIterator.next();
        } else {
          return;
        }
      }

      // At this point, we have two potential scenarios:
      // 1. |----mandatory attendees {@code TimeRange}----|
      //                       |----optional attendees {@code TimeRange}-----|
      //   Overlap:            |--------------------------|
      // 2. |----optional attendees {@code TimeRange}-----|
      //                       |----mandatory attendees {@code TimeRange}----|
      //   Overlap:            |--------------------------|
      int overlappingTimeRangeStart = Math.max(mandatoryAttendeesTimeRange.start(),
                                               optionalAttendeesTimeRange.start());
      int overlappingTimeRangeEnd = Math.min(mandatoryAttendeesTimeRange.end(),
                                               optionalAttendeesTimeRange.end());
      checkDurationAndAddAvailableTimeRange(requestedDuration,
                                            overlappingTimeRangeStart, overlappingTimeRangeEnd,
                                            availableTimeRangesForMandatoryOptionalAttendees);
      if (mandatoryAttendeesTimeRange.start() < optionalAttendeesTimeRange.start()) {
        // Scenario 1: move on to the next mandatory attendees' available {@code TimeRange}.
        if (mandatoryAttendeesIterator.hasNext()) {
          mandatoryAttendeesTimeRange = mandatoryAttendeesIterator.next();
        } else {
          return;
        }
      } else {
        // Scenario 2: move on to the next optional attendees' available {@code TimeRange}.
        if (optionalAttendeesIterator.hasNext()) {
          optionalAttendeesTimeRange = optionalAttendeesIterator.next();
        } else {
          return;
        }
      }
    }
=======
      if (startOrderedPointer + 1 < startOrderedTimeRanges.length &&
          endOrderedPointer + 1 < endOrderedTimeRanges.length) {
        startingTimeRange = startOrderedTimeRanges[++startOrderedPointer];
        endingTimeRange = endOrderedTimeRanges[++endOrderedPointer];
      } else {
        return;
      }
    }
>>>>>>> ed452461
  }

  /**
   * If a [start, end) represented {@code TimeRange} has a sufficient duration, adds it to the
   * set of available {@code TimeRange}.
   */
  private void checkDurationAndAddAvailableTimeRange(long requestedDuration, int start, int end,
      Collection<TimeRange> availableTimeRanges) {
    if (requestedDuration <= end - start) {
      availableTimeRanges.add(TimeRange.fromStartEnd(start, end, false));
    }
  }
}<|MERGE_RESOLUTION|>--- conflicted
+++ resolved
@@ -28,34 +28,22 @@
 public final class FindMeetingQuery {
 
   /**
-<<<<<<< HEAD
    * Finds the available {@code TimeRange} for a set of mandatory and optional attendees to
    * satisfy a meeting {@code request}, given some existing {@code events} and their respective
    * attendees. If we can find available {@code TimeRange} for both mandatory and optional
    * attendees, we return only those {@code TimeRange}; if not, we return all {@code TimeRange}
    * that satisfy the mandatory attendees. In the special case where there are no mandatory
    * attendees, we find the {@code TimeRange} that satisfy all optional attendees.
-=======
-   * Finds the available {@code TimeRange} for a set of attendees to satisfy a meeting
-   * {@code request}, given some existing {@code events} and their respective attendees.
->>>>>>> ed452461
    * The resultant {@code TimeRange} do not overlap with one another and cover all possible
    * empty gaps in the existing {@code events}. These {@code TimeRange} have the same length as
    * or are longer than the requested meeting duration.
    * -- First extracts the existing {@code TimeRange} of those {@code Event} that include any
-<<<<<<< HEAD
-   * attendees mentioned in the {@code request}; we only need to avoid conflicting with
+   * attendees mentioned in the {@code request}. We only need to avoid conflicting with
    * those {@code TimeRange} that involve attendees mentioned in the {@code request}.
    * -- Then finds the available {@code TimeRange} sandwiched between two already-occupied
    * {@code TimeRange}, for mandatory and optional attendees respectively.
    * -- Finally finds the overlapping, available {@code TimeRange} shared by mandatory and
    * optional attendees.
-=======
-   * attendees mentioned in the {@code request}. We only need to avoid conflicting with
-   * those {@code TimeRange} that involve attendees mentioned in the {@code request}.
-   * -- Then finds the available {@code TimeRange} sandwiched between two already-occupied
-   * {@code TimeRange}.
->>>>>>> ed452461
    *
    * @param events Existing events that each occupy some {@code TimeRange}.
    * @param request A meeting request for some mandatory and optional attendees and a duration.
@@ -63,10 +51,7 @@
    */
   public Collection<TimeRange> query(Collection<Event> events, MeetingRequest request) {
     Collection<String> attendees = request.getAttendees();
-<<<<<<< HEAD
     Collection<String> optionalAttendees = request.getOptionalAttendees();
-=======
->>>>>>> ed452461
     long requestedDuration = request.getDuration();
 
     if (requestedDuration > TimeRange.WHOLE_DAY.duration()) {
@@ -77,10 +62,8 @@
 
     Collection<TimeRange> occupiedTimeRanges =
         getConcernedAttendeesTimeRangesFromEvents(events, attendees);
-<<<<<<< HEAD
     Collection<TimeRange> optionalOccupiedTimeRanges =
         getConcernedAttendeesTimeRangesFromEvents(events, optionalAttendees);
-
     List<TimeRange> availableTimeRangesForMandatoryAttendees =
         getAvailabeTimeRanges(occupiedTimeRanges, requestedDuration);
     List<TimeRange> availableTimeRangesForOptionalAttendees =
@@ -88,7 +71,6 @@
     if (attendees.isEmpty()) {
       return availableTimeRangesForOptionalAttendees;
     }
-
     List<TimeRange> availableTimeRangesForMandatoryOptionalAttendees =
         getOverlappingAvailabeTimeRanges(requestedDuration,
                                          availableTimeRangesForMandatoryAttendees,
@@ -115,27 +97,6 @@
   }
 
   /**
-=======
-    return getAvailabeTimeRanges(occupiedTimeRanges, requestedDuration);
-  }
-
-  /**
-   * Finds the {@code TimeRange} of {@code events} that include the given {@code attendees}.
-   */
-  private Collection<TimeRange> getConcernedAttendeesTimeRangesFromEvents(
-      Collection<Event> events,
-      Collection<String> attendees) {
-    Collection<TimeRange> concernedAttendeesTimeRanges = new HashSet<>();
-    for (Event event : events) {
-      if (!Collections.disjoint(attendees, event.getAttendees())) {
-        concernedAttendeesTimeRanges.add(event.getWhen());
-      }
-    }
-    return concernedAttendeesTimeRanges;
-  }
-
-  /**
->>>>>>> ed452461
    * Finds the available {@code TimeRange} having at least a length of {@code requestedDuration},
    * given some already occupied {@code TimeRange}.
    *
@@ -150,22 +111,14 @@
       return Arrays.asList(TimeRange.WHOLE_DAY);
     }
 
-<<<<<<< HEAD
-    List<TimeRange> startOrderedTimeRanges = getOrderedTimeRanges(occupiedTimeRanges,
-=======
     TimeRange[] startOrderedTimeRanges = getOrderedTimeRanges(occupiedTimeRanges,
->>>>>>> ed452461
-                                                                  TimeRange.ORDER_BY_START);
+                                                              TimeRange.ORDER_BY_START);
     TimeRange[] endOrderedTimeRanges = getOrderedTimeRanges(occupiedTimeRanges,
-                                                                TimeRange.ORDER_BY_END);
+                                                            TimeRange.ORDER_BY_END);
     List<TimeRange> availableTimeRanges = new LinkedList<>();
 
     // Potentially add the {@code TimeRange} before the first occupied {@code TimeRange}.
-<<<<<<< HEAD
-    TimeRange firstStartingTimeRange = startOrderedTimeRanges.get(0);
-=======
     TimeRange firstStartingTimeRange = startOrderedTimeRanges[0];
->>>>>>> ed452461
     checkDurationAndAddAvailableTimeRange(requestedDuration,
                                           TimeRange.START_OF_DAY, firstStartingTimeRange.start(),
                                           availableTimeRanges);
@@ -209,105 +162,43 @@
       Collection<TimeRange> availableTimeRanges) {
     int startOrderedPointer = 0;
     int endOrderedPointer = 0;
-    TimeRange endingTimeRange = endOrderedTimeRanges[endOrderedPointer];
-    TimeRange startingTimeRange = startOrderedTimeRanges[startOrderedPointer];
-
-<<<<<<< HEAD
-    findAndAddGapsInOccupiedTimeRanges(requestedDuration,
-                                       startOrderedTimeRanges, endOrderedTimeRanges,
-                                       availableTimeRanges);
-
-    // Potentially add the {@code TimeRange} after the last occupied {@code TimeRange}.
-    TimeRange lastEndingTimeRange = endOrderedTimeRanges.get(endOrderedTimeRanges.size() - 1);
-    checkDurationAndAddAvailableTimeRange(requestedDuration,
-                                          lastEndingTimeRange.end(), TimeRange.END_OF_DAY + 1,
-                                          availableTimeRanges);
-
-    return availableTimeRanges;
-  }
-
-  /**
-   * Sorts {@code timeRanges} based on the specified {@code sortOrder}.
-   */
-  private List<TimeRange> getOrderedTimeRanges(Collection<TimeRange> timeRanges,
-      Comparator<TimeRange> sortOrder) {
-    List<TimeRange> orderedTimeRanges = new LinkedList<>(timeRanges);
-    Collections.sort(orderedTimeRanges, sortOrder);
-    return orderedTimeRanges;
-  }
-
-  /**
-   * Find available {@code TimeRange} by looking at the available time between the end of one
-   * occupied {@code TimeRange} and the start of the next occupied {@code TimeRange}:
-   *   |----ending {@code TimeRange}----| available time |----starting {@code TimeRange}----|
-   *
-   * @param requestedDuration The requested length of the available {@code TimeRange} to find.
-   * @param startOrderedTimeRanges A start-time ordered list of occupied {@TimeRange}.
-   * @param endOrderedTimeRanges An end-time ordered list of occupied {@TimeRange}.
-   * @param availableTimeRanges A list of available {@code TimeRange} that avoid the already
-   *     occupied {@code TimeRange}.
-   */
-  private void findAndAddGapsInOccupiedTimeRanges(long requestedDuration,
-      List<TimeRange> startOrderedTimeRanges,
-      List<TimeRange> endOrderedTimeRanges,
-      List<TimeRange> availableTimeRanges) {
-    ListIterator<TimeRange> startOrderedTimeRangesIterator = startOrderedTimeRanges.listIterator();
-    ListIterator<TimeRange> endOrderedTimeRangesIterator = endOrderedTimeRanges.listIterator();
-    TimeRange endingTimeRange = endOrderedTimeRangesIterator.next();
-    TimeRange startingTimeRange = startOrderedTimeRangesIterator.next();
 
     while (true) {
 
-      while (endingTimeRange.overlaps(startingTimeRange)) {
-        if (startOrderedTimeRangesIterator.hasNext()) {
-          startingTimeRange = startOrderedTimeRangesIterator.next();
-=======
-    while (true) {
-
-      while (endingTimeRange.overlaps(startingTimeRange)) {
+      while (endOrderedTimeRanges[endOrderedPointer]
+          .overlaps(startOrderedTimeRanges[startOrderedPointer])) {
         if (startOrderedPointer + 1 < startOrderedTimeRanges.length) {
-          startingTimeRange = startOrderedTimeRanges[++startOrderedPointer];
->>>>>>> ed452461
-        } else {
-          return;
-        }
-      }
-
-      // Find the latest occupied {@code TimeRange} that occurs before the {@startingTimeRange}.
+          startOrderedPointer++;
+        } else {
+          return;
+        }
+      }
+
+      // Find the latest occupied {@code TimeRange} that occurs before the starting
+      // {@code TimeRange}.
       // (Since there exists a {@code TimeRange} that occurs later than the current ending
-      // {@code TimeRange}, we can be certain that invoking .next() won't go out of range.)
-<<<<<<< HEAD
-      TimeRange nextEndingTimeRange = endOrderedTimeRangesIterator.next();
-      while (nextEndingTimeRange.end() <= startingTimeRange.start()) {
-        endingTimeRange = nextEndingTimeRange;
-        if (endOrderedTimeRangesIterator.hasNext()) {
-          nextEndingTimeRange = endOrderedTimeRangesIterator.next();
-=======
-      TimeRange nextEndingTimeRange = endOrderedTimeRanges[endOrderedPointer + 1];
-      while (nextEndingTimeRange.end() <= startingTimeRange.start()) {
-        endingTimeRange = nextEndingTimeRange;
+      // {@code TimeRange}, we can be certain that {@code endOrderedPointer + 1} won't go out
+      // of range.
+      while (endOrderedTimeRanges[endOrderedPointer + 1].end() <=
+          startOrderedTimeRanges[startOrderedPointer].start()) {
         endOrderedPointer++;
-        if (endOrderedPointer + 1 < endOrderedTimeRanges.length) {
-          nextEndingTimeRange = endOrderedTimeRanges[endOrderedPointer + 1];
->>>>>>> ed452461
-        } else {
+        if (!(endOrderedPointer + 1 < endOrderedTimeRanges.length)) {
           break;
         }
       }
-      endOrderedTimeRangesIterator.previous();
 
       // At this point, we have:
       //    |----ending {@code TimeRange}----| available time |----starting {@code TimeRange}----|
-      int availableTimeRangeStart = endingTimeRange.end();
-      int availableTimeRangeEnd = startingTimeRange.start();
+      int availableTimeRangeStart = endOrderedTimeRanges[endOrderedPointer].end();
+      int availableTimeRangeEnd = startOrderedTimeRanges[startOrderedPointer].start();
       checkDurationAndAddAvailableTimeRange(requestedDuration,
                                             availableTimeRangeStart, availableTimeRangeEnd,
                                             availableTimeRanges);
 
-<<<<<<< HEAD
-      if (startOrderedTimeRangesIterator.hasNext() && endOrderedTimeRangesIterator.hasNext()) {
-        startingTimeRange = startOrderedTimeRangesIterator.next();
-        endingTimeRange = endOrderedTimeRangesIterator.next();
+      if (startOrderedPointer + 1 < startOrderedTimeRanges.length &&
+          endOrderedPointer + 1 < endOrderedTimeRanges.length) {
+        startOrderedPointer++;
+        endOrderedPointer++;
       } else {
         return;
       }
@@ -429,16 +320,6 @@
         }
       }
     }
-=======
-      if (startOrderedPointer + 1 < startOrderedTimeRanges.length &&
-          endOrderedPointer + 1 < endOrderedTimeRanges.length) {
-        startingTimeRange = startOrderedTimeRanges[++startOrderedPointer];
-        endingTimeRange = endOrderedTimeRanges[++endOrderedPointer];
-      } else {
-        return;
-      }
-    }
->>>>>>> ed452461
   }
 
   /**
